#include <MultijetBinnedSum.hpp>

#include <Rebin.hpp>

#include <TFile.h>
#include <TKey.h>
#include <TVectorD.h>

#include <algorithm>
#include <cmath>
#include <cstring>
#include <limits>
#include <sstream>
#include <iostream>
#include <stdexcept>
#include <utility>


MultijetBinnedSum::MultijetBinnedSum(std::string const &fileName,
  MultijetBinnedSum::Method method_):
    method(method_)
{
    std::string methodLabel;
    
    if (method == Method::PtBal)
        methodLabel = "PtBal";
    else if (method == Method::MPF)
        methodLabel = "MPF";
    
    
    std::unique_ptr<TFile> inputFile(TFile::Open(fileName.c_str()));
    
    if (not inputFile or inputFile->IsZombie())
    {
        std::ostringstream message;
        message << "MultijetBinnedSum::MultijetBinnedSum: Failed to open file \"" <<
          fileName << "\".";
        throw std::runtime_error(message.str());
    }
    
    
    // Read the jet pt threshold. It is not a free parameter and must be set to the same value as
    //used to construct the inputs. For the pt balance method it affects the definition of the
    //balance observable in simulation (while in data it can be recomputed for any not too low
    //threshold). In the case of the MPF method the definition of the balance observable in both
    //data and simulation is affected.
    auto ptThreshold = dynamic_cast<TVectorD *>(inputFile->Get(("MinPt" + methodLabel).c_str()));
    
    if (not ptThreshold or ptThreshold->GetNoElements() != 1)
    {
        std::ostringstream message;
        message << "MultijetBinnedSum::MultijetBinnedSum: Failed to read jet pt threshold " <<
          "from file \"" << fileName << "\".";
        throw std::runtime_error(message.str());
    }
    
    minPt = (*ptThreshold)[0];
    
    
    // Loop over directories in the input file
    TIter fileIter(inputFile->GetListOfKeys());
    TKey *key;
    
    while ((key = dynamic_cast<TKey *>(fileIter())))
    {
        if (strcmp(key->GetClassName(), "TDirectoryFile") != 0)
            continue;
        
        TDirectoryFile *directory = dynamic_cast<TDirectoryFile *>(key->ReadObj());
        
        for (auto const &name: std::initializer_list<std::string>{"Sim" + methodLabel + "Profile",
          "PtLead", "PtLeadProfile", methodLabel + "Profile", "PtJetSumProj"})
        {
            if (not directory->Get(name.c_str()))
            {
                std::ostringstream message;
                message << "MultijetBinnedSum::MultijetBinnedSum: Directory \"" <<
                  key->GetName() << "\" in file \"" << fileName <<
                  "\" does not contain required key \"" << name << "\".";
                throw std::runtime_error(message.str());
            }
        }
        
        
        TriggerBin bin;
        
        bin.simBalProfile.reset(dynamic_cast<TProfile *>(
          directory->Get(("Sim" + methodLabel + "Profile").c_str())));
        bin.balProfile.reset(dynamic_cast<TProfile *>(
          directory->Get((methodLabel + "Profile").c_str())));
        bin.ptLead.reset(dynamic_cast<TH1 *>(directory->Get("PtLead")));
        bin.ptLeadProfile.reset(dynamic_cast<TProfile *>(directory->Get("PtLeadProfile")));
        bin.ptJetSumProj.reset(dynamic_cast<TH2 *>(directory->Get("PtJetSumProj")));
        
        bin.simBalProfile->SetDirectory(nullptr);
        bin.balProfile->SetDirectory(nullptr);
        bin.ptLead->SetDirectory(nullptr);
        bin.ptLeadProfile->SetDirectory(nullptr);
        bin.ptJetSumProj->SetDirectory(nullptr);
        
        
        for (std::string const &systName: {"L1Res", "L2Res", "JER"})
        {
            std::string const histPrefix("RelVar_" + methodLabel + "_" + systName);
            TH1 *histUp = dynamic_cast<TH1 *>(directory->Get((histPrefix + "Up").c_str()));
            
            if (histUp)
            {
                bin.systVars[systName] = HistMorph(*histUp,
                  *dynamic_cast<TH1 *>(directory->Get((histPrefix + "Down").c_str())));
                systNames.insert(systName);
            }
        }
        
        
        triggerBins.emplace_back(std::move(bin));
    }
    
    inputFile->Close();
    
    if (triggerBins.empty())
    {
        std::ostringstream message;
        message << "MultijetBinnedSum::MultijetBinnedSum: No data read from file \"" <<
          fileName << "\".";
        throw std::runtime_error(message.str());
    }
    
    
    // Construct remaining fields in trigger bins
    for (auto &bin: triggerBins)
    {
        // Save binning in data in a handy format
        bin.binning.reserve(bin.ptLead->GetNbinsX() + 1);
        
        for (int i = 1; i <= bin.ptLead->GetNbinsX() + 1; ++i)
            bin.binning.emplace_back(bin.ptLead->GetBinLowEdge(i));
        
        
        // Compute combined (squared) uncertainty on the balance observable in data and simulation.
        //The data profile is rebinned with the binning used for simulation. This is done assuming
        //that bin edges of the two binnings are aligned, which should normally be the case.
        std::unique_ptr<TH1> balRebinned(bin.balProfile->Rebin(
          bin.simBalProfile->GetNbinsX(), "",
          bin.simBalProfile->GetXaxis()->GetXbins()->GetArray()));
        
        for (int i = 1; i <= bin.simBalProfile->GetNbinsX() + 1; ++i)
        {
            double const unc2 = std::pow(bin.simBalProfile->GetBinError(i), 2) +
              std::pow(balRebinned->GetBinError(i), 2);
            bin.totalUnc2.emplace_back(unc2);
        }
        
        
        // Initialize recomputed mean balance observable with dummy values
        bin.recompBal.resize(bin.simBalProfile->GetNbinsX());
    }
    
    
    // Set the range of trigger bins to include all of them
    selectedTriggerBinsBegin = 0;
    selectedTriggerBinsEnd = triggerBins.size();
    
    
    // Precompute dimensionality. It is given by binning of simulation.
    dimensionality = 0;
    
    for (auto const &bin: triggerBins)
        dimensionality += bin.simBalProfile->GetNbinsX();
}


unsigned MultijetBinnedSum::GetDim() const
{
    return dimensionality;
}


<<<<<<< HEAD
std::set<std::string> MultijetBinnedSum::GetNuisances() const
{
    return systNames;
}


TH1D MultijetBinnedSum::GetRecompBalance(JetCorrBase const &corrector, Nuisances const &nuisances)
=======
TH1D MultijetBinnedSum::GetRecompBalance(JetCorrBase const &corrector, Nuisances const &nuisances, HistReturnType histReturnType)
>>>>>>> 6de70010
  const
{
    // An auxiliary structure to aggregate information about a single bin. Consists of the lower
    //bin edge, bin content, and its uncertainty.
    using Bin = std::tuple<double, double, double>;
    
    
    // Recompute mean balance observables
    UpdateBalance(corrector, nuisances);
    
    
    // Read recomputed mean balance observables for all bins
    std::vector<Bin> bins;
    bins.reserve(dimensionality);
    
    double upperBoundary = -std::numeric_limits<double>::infinity();
    
    for (unsigned iTriggerBin = selectedTriggerBinsBegin; iTriggerBin < selectedTriggerBinsEnd;
      ++iTriggerBin)
    {
        auto const &triggerBin = triggerBins[iTriggerBin];
        
        auto const &simBalProfile = triggerBin.simBalProfile;

	std::unique_ptr<TH1> balRebinned(triggerBin.balProfile->Rebin(
	  triggerBin.simBalProfile->GetNbinsX(), "",
	  triggerBin.simBalProfile->GetXaxis()->GetXbins()->GetArray()));

        for (unsigned i = 0; i < triggerBin.recompBal.size(); ++i){
	  double ptLead = triggerBin.simBalProfile->GetBinCenter(i+1);
	  double shifts=0;
	  switch(histReturnType){
	  case HistReturnType::bal: 
            bins.emplace_back(std::make_tuple(simBalProfile->GetBinLowEdge(i + 1),
					      balRebinned->GetBinContent(i+1), balRebinned->GetBinError(i+1)));
	    break;
	  case HistReturnType::recompBal: //triggerBin.recompBal is a plain vector, thus the offset of 1 w.r.t. bin contents
            if (method == Method::PtBal){
              for(unsigned MJBn_i = 0;  MJBn_i<nuisances.MJB_NuisanceCollection.size(); ++MJBn_i){
                shifts+= * (std::get<double*>(nuisances.MJB_NuisanceCollection.at(MJBn_i))) * (std::get<TF1*>(nuisances.MJB_NuisanceCollection.at(MJBn_i)))->Eval(ptLead);
              }
            }
            else if (method == Method::MPF){
              for(unsigned MPFn_i = 0;  MPFn_i<nuisances.MPF_NuisanceCollection.size(); ++MPFn_i){
                shifts+= * (std::get<double*>(nuisances.MPF_NuisanceCollection.at(MPFn_i))) * (std::get<TF1*>(nuisances.MPF_NuisanceCollection.at(MPFn_i)))->Eval(ptLead);
              }
            }
	    
            bins.emplace_back(std::make_tuple(simBalProfile->GetBinLowEdge(i + 1),
					      triggerBin.recompBal[i]+shifts, std::sqrt(triggerBin.totalUnc2[i])));
	    break;
	  case HistReturnType::simBal:
            bins.emplace_back(std::make_tuple(simBalProfile->GetBinLowEdge(i + 1),
					      simBalProfile->GetBinContent(i+1), simBalProfile->GetBinError(i+1)));
	    break;
	  }

	}
        
        
        double const lastEdge = simBalProfile->GetBinLowEdge(simBalProfile->GetNbinsX() + 1);
        
        if (lastEdge > upperBoundary)
            upperBoundary = lastEdge;
    }
    
    
    // Different trigger bins might not have been ordered in pt. Sort the constructed list of bins.
    std::sort(bins.begin(), bins.end(),
      [](auto const &lhs, auto const &rhs){return (std::get<0>(lhs) < std::get<0>(rhs));});
    
    
    // Construct a histogram from the collection of bins
    std::vector<double> edges;
    edges.reserve(bins.size() + 1);
    
    for (unsigned i = 0; i < bins.size(); ++i)
        edges.emplace_back(std::get<0>(bins[i]));
    
    edges.emplace_back(upperBoundary);
    
    TH1D hist("RecompBalance", "", edges.size() - 1, edges.data());
    hist.SetDirectory(nullptr);
    
    for (unsigned i = 0; i < bins.size(); ++i)
    {
        hist.SetBinContent(i + 1, std::get<1>(bins[i]));
        hist.SetBinError(i + 1, std::get<2>(bins[i]));
    }
    
    
    return hist;
}


double MultijetBinnedSum::Eval(JetCorrBase const &corrector, Nuisances const &nuisances) const
{
    UpdateBalance(corrector, nuisances);
    double chi2 = 0.;
    
    for (unsigned iTriggerBin = selectedTriggerBinsBegin; iTriggerBin < selectedTriggerBinsEnd;
      ++iTriggerBin)
    {
        auto const &triggerBin = triggerBins[iTriggerBin];
        
        for (unsigned binIndex = 1; binIndex <= triggerBin.recompBal.size(); ++binIndex)
        {
            double const meanBal = triggerBin.recompBal[binIndex - 1];
<<<<<<< HEAD
            double simMeanBal = triggerBin.simBalProfile->GetBinContent(binIndex);
            
            // Apply systematic variations to the mean balance in simulation.  Each variation is
            //scaled according to the value of the corresponding nuisance parameter.
            for (auto const &syst: triggerBin.systVars)
                simMeanBal *= 1. + syst.second.Eval(binIndex - 1, nuisances[syst.first]);
            
            chi2 += std::pow(meanBal - simMeanBal, 2) / triggerBin.totalUnc2[binIndex - 1];
=======
            double const simMeanBal = triggerBin.simBalProfile->GetBinContent(binIndex);
            double ptLead = triggerBin.simBalProfile->GetBinCenter(binIndex);
            double shifts=0;
            if(std::isnan(meanBal) || std::isnan(simMeanBal)){
              std::cout << "\n \033[1;31m ERROR: \033[0m\n NaN in binIndex" << binIndex << " in triggerBin " << iTriggerBin<< std::endl;
              std::cout << "will skip this bin and try to continue" << std::endl;
              continue;
            }

            if (method == Method::PtBal){
              for(unsigned MJBn_i = 0;  MJBn_i<nuisances.MJB_NuisanceCollection.size(); ++MJBn_i){
                shifts+= * (std::get<double*>(nuisances.MJB_NuisanceCollection.at(MJBn_i))) * (std::get<TF1*>(nuisances.MJB_NuisanceCollection.at(MJBn_i)))->Eval(ptLead);
              }
            }
            else if (method == Method::MPF){
              for(unsigned MPFn_i = 0;  MPFn_i<nuisances.MPF_NuisanceCollection.size(); ++MPFn_i){
                shifts+= * (std::get<double*>(nuisances.MPF_NuisanceCollection.at(MPFn_i))) * (std::get<TF1*>(nuisances.MPF_NuisanceCollection.at(MPFn_i)))->Eval(ptLead);
              }
            }
            //          std::cout << "ptLead " << ptLead << " meanBal " << meanBal << " shifts " << shifts  << " simMeanBal " << simMeanBal  << " totalunc2 " << triggerBin.totalUnc2[binIndex - 1] << " chi2 " << chi2 <<  std::endl;
            
            chi2 += std::pow(meanBal +shifts - simMeanBal, 2) / triggerBin.totalUnc2[binIndex - 1];

            
>>>>>>> 6de70010
        }
    }
    
    return chi2;
}


void MultijetBinnedSum::SetTriggerBinRange(unsigned begin, unsigned end)
{
    unsigned const numTriggerBins = triggerBins.size();
    
    if (end == unsigned(-1))
        end = numTriggerBins;
    
    
    // Sanity checks
    if (begin > numTriggerBins)
    {
        std::ostringstream message;
        message << "MultijetBinnedSum::SetTriggerBinRange: Requested starting index " << begin <<
          "is bigger than the number of available trigger bins " << numTriggerBins << ".";
        throw std::runtime_error(message.str());
    }
    
    if (end > numTriggerBins)
    {
        std::ostringstream message;
        message << "MultijetBinnedSum::SetTriggerBinRange: Requested ending index " << end <<
          "is bigger than the number of available trigger bins " << numTriggerBins << ".";
        throw std::runtime_error(message.str());
    }
    
    if (begin >= end)
    {
        std::ostringstream message;
        message << "MultijetBinnedSum::SetTriggerBinRange: Range [" << begin << ", " << end <<
          ") selects nothing.";
        throw std::runtime_error(message.str());
    }
    
    
    selectedTriggerBinsBegin = begin;
    selectedTriggerBinsEnd = end;
    
    
    // Have to recompute cached dimensionality
    dimensionality = 0;
    
    for (unsigned i = selectedTriggerBinsBegin; i < selectedTriggerBinsEnd; ++i)
        dimensionality += triggerBins[i].simBalProfile->GetNbinsX();
}


double MultijetBinnedSum::ComputeMPF(TriggerBin const &triggerBin, FracBin const &ptLeadStart,
  FracBin const &ptLeadEnd, FracBin const &ptJetStart, JetCorrBase const &corrector)
{
    double sumBal = 0., sumWeight = 0.;
    
    // Loop over bins in ptlead
    for (unsigned iPtLead = ptLeadStart.index; iPtLead <= ptLeadEnd.index; ++iPtLead)
    {
        unsigned numEvents = triggerBin.ptLead->GetBinContent(iPtLead);
        
        if (numEvents == 0)
            continue;
        
        double const ptLead = triggerBin.ptLeadProfile->GetBinContent(iPtLead);
        
        
        // Sum over other jets. Consider separately the starting bin, which is only partly
        //included, and the remaining ones
        double sumJets = 0.;
        
        double pt = triggerBin.ptJetSumProj->GetYaxis()->GetBinCenter(ptJetStart.index);
        double s = triggerBin.ptJetSumProj->GetBinContent(iPtLead, ptJetStart.index);
        sumJets += (1 - corrector.Eval(pt)) * s * ptJetStart.frac;
        
        for (int iPtJ = ptJetStart.index + 1; iPtJ < triggerBin.ptJetSumProj->GetNbinsY() + 1;
          ++iPtJ)
        {
            pt = triggerBin.ptJetSumProj->GetYaxis()->GetBinCenter(iPtJ);
            s = triggerBin.ptJetSumProj->GetBinContent(iPtLead, iPtJ);
            sumJets += (1 - corrector.Eval(pt)) * s;
        }
        
        
        // The first and the last bins are only partially included. Find the inclusion fraction for
        //the current bin. The computation holds true also when the loop runs over only a single
        //bin in ptlead only.
        double fraction = 1.;
        
        if (iPtLead == ptLeadStart.index)
            fraction = ptLeadStart.frac;
        else if (iPtLead == ptLeadEnd.index)
            fraction = ptLeadEnd.frac;
        
        
        sumBal += triggerBin.balProfile->GetBinContent(iPtLead) * numEvents /
          corrector.Eval(ptLead) * fraction;
        sumBal += sumJets / (ptLead * corrector.Eval(ptLead)) * fraction;
        sumWeight += numEvents * fraction;
    }
    
    return sumBal / sumWeight;
}


double MultijetBinnedSum::ComputePtBal(TriggerBin const &triggerBin, FracBin const &ptLeadStart,
  FracBin const &ptLeadEnd, FracBin const &ptJetStart, JetCorrBase const &corrector)
{
    double sumBal = 0., sumWeight = 0.;
    
    // Loop over bins in ptlead
    for (unsigned iPtLead = ptLeadStart.index; iPtLead <= ptLeadEnd.index; ++iPtLead)
    {
        unsigned numEvents = triggerBin.ptLead->GetBinContent(iPtLead);
        
        if (numEvents == 0)
            continue;
        
        double const ptLead = triggerBin.ptLeadProfile->GetBinContent(iPtLead);
        
        
        // Sum over other jets. Consider separately the starting bin, which is only partly
        //included, and the remaining ones
        double sumJets = 0.;
        
        double pt = triggerBin.ptJetSumProj->GetYaxis()->GetBinCenter(ptJetStart.index);
        double s = triggerBin.ptJetSumProj->GetBinContent(iPtLead, ptJetStart.index);
        sumJets += s * corrector.Eval(pt) * ptJetStart.frac;
        
        for (int iPtJ = ptJetStart.index + 1; iPtJ < triggerBin.ptJetSumProj->GetNbinsY() + 1;
          ++iPtJ)
        {
            pt = triggerBin.ptJetSumProj->GetYaxis()->GetBinCenter(iPtJ);
            s = triggerBin.ptJetSumProj->GetBinContent(iPtLead, iPtJ);
            sumJets += s * corrector.Eval(pt);
        }
        
        
        // The first and the last bins are only partially included. Find the inclusion fraction for
        //the current bin. The computation holds true also when the loop runs over only a single
        //bin in ptlead only.
        double fraction = 1.;
        
        if (iPtLead == ptLeadStart.index)
            fraction = ptLeadStart.frac;
        else if (iPtLead == ptLeadEnd.index)
            fraction = ptLeadEnd.frac;
        
        
        sumBal += sumJets / (ptLead * corrector.Eval(ptLead)) * fraction;
        sumWeight += numEvents * fraction;
    }
    
    return -sumBal / sumWeight;
}


void MultijetBinnedSum::UpdateBalance(JetCorrBase const &corrector, Nuisances const &) const
{
    double minPtUncorr = corrector.UndoCorr(minPt);
    
    if (triggerBins.front().ptJetSumProj->GetYaxis()->FindFixBin(minPtUncorr) == 0)
    {
        std::ostringstream message;
        message << "MultijetBinnedSum::UpdateBalance: With the current correction " <<
          "jet threshold (" << minPt << " -> " << minPtUncorr <<
          " GeV) falls in the underflow bin.";
        throw std::runtime_error(message.str());
    }
    
    
    for (unsigned iTriggerBin = selectedTriggerBinsBegin; iTriggerBin < selectedTriggerBinsEnd;
      ++iTriggerBin)
    {
        auto const &triggerBin = triggerBins[iTriggerBin];
        
        // The binning in pt of the leading jet in the profile for simulation corresponds to
        //corrected jets. Translate it into a binning in uncorrected pt.
        std::vector<double> uncorrPtBinning;
        
        for (int i = 1; i <= triggerBin.simBalProfile->GetNbinsX() + 1; ++i)
        {
            double const pt = triggerBin.simBalProfile->GetBinLowEdge(i);
            uncorrPtBinning.emplace_back(corrector.UndoCorr(pt));
        }
        
        
        // Build a map from this translated binning to the fine binning in data histograms. It
        //accounts both for the migration in pt of the leading jet due to the jet correction and
        //the typically larger size of bins used for computation of chi2.
        auto binMap = mapBinning(triggerBin.binning, uncorrPtBinning);
        
        // Under- and overflow bins in pt are included in other trigger bins and must be dropped
        binMap.erase(0);
        binMap.erase(triggerBin.simBalProfile->GetNbinsX() + 1);
        
        
        // Find bin in pt of other jets that contains minPtUncorr, and the corresponding inclusion
        //fraction
        auto const *axis = triggerBin.ptJetSumProj->GetYaxis();
        unsigned const minPtBin = axis->FindFixBin(minPtUncorr);
        double const minPtFrac = (minPtUncorr - axis->GetBinLowEdge(minPtBin)) /
          axis->GetBinWidth(minPtBin);
        FracBin const ptJetStart{minPtBin, 1. - minPtFrac};
        
        
        // Compute mean balance with the translated binning
        for (auto const &binMapPair: binMap)
        {
            auto const &binIndex = binMapPair.first;
            auto const &binRange = binMapPair.second;
            
            double meanBal;
            
            if (method == Method::PtBal)
                meanBal = ComputePtBal(triggerBin, binRange[0], binRange[1], ptJetStart, corrector);
            else
                meanBal = ComputeMPF(triggerBin, binRange[0], binRange[1], ptJetStart, corrector);
            if(std::isnan(meanBal))std::cout << "NaN in binIndex" << binIndex << std::endl;
            triggerBin.recompBal[binIndex - 1] = meanBal;
        }
    }
}<|MERGE_RESOLUTION|>--- conflicted
+++ resolved
@@ -11,7 +11,6 @@
 #include <cstring>
 #include <limits>
 #include <sstream>
-#include <iostream>
 #include <stdexcept>
 #include <utility>
 
@@ -176,17 +175,13 @@
 }
 
 
-<<<<<<< HEAD
 std::set<std::string> MultijetBinnedSum::GetNuisances() const
 {
     return systNames;
 }
 
 
-TH1D MultijetBinnedSum::GetRecompBalance(JetCorrBase const &corrector, Nuisances const &nuisances)
-=======
 TH1D MultijetBinnedSum::GetRecompBalance(JetCorrBase const &corrector, Nuisances const &nuisances, HistReturnType histReturnType)
->>>>>>> 6de70010
   const
 {
     // An auxiliary structure to aggregate information about a single bin. Consists of the lower
@@ -224,6 +219,15 @@
 					      balRebinned->GetBinContent(i+1), balRebinned->GetBinError(i+1)));
 	    break;
 	  case HistReturnType::recompBal: //triggerBin.recompBal is a plain vector, thus the offset of 1 w.r.t. bin contents
+            // Apply systematic variations to the mean balance in simulation.  Each variation is
+            //scaled according to the value of the corresponding nuisance parameter.
+            for (auto const &syst: triggerBin.systVars)
+                simMeanBal *= 1. + syst.second.Eval(binIndex - 1, nuisances[syst.first]);
+
+
+
+
+
             if (method == Method::PtBal){
               for(unsigned MJBn_i = 0;  MJBn_i<nuisances.MJB_NuisanceCollection.size(); ++MJBn_i){
                 shifts+= * (std::get<double*>(nuisances.MJB_NuisanceCollection.at(MJBn_i))) * (std::get<TF1*>(nuisances.MJB_NuisanceCollection.at(MJBn_i)))->Eval(ptLead);
@@ -295,7 +299,6 @@
         for (unsigned binIndex = 1; binIndex <= triggerBin.recompBal.size(); ++binIndex)
         {
             double const meanBal = triggerBin.recompBal[binIndex - 1];
-<<<<<<< HEAD
             double simMeanBal = triggerBin.simBalProfile->GetBinContent(binIndex);
             
             // Apply systematic variations to the mean balance in simulation.  Each variation is
@@ -304,32 +307,6 @@
                 simMeanBal *= 1. + syst.second.Eval(binIndex - 1, nuisances[syst.first]);
             
             chi2 += std::pow(meanBal - simMeanBal, 2) / triggerBin.totalUnc2[binIndex - 1];
-=======
-            double const simMeanBal = triggerBin.simBalProfile->GetBinContent(binIndex);
-            double ptLead = triggerBin.simBalProfile->GetBinCenter(binIndex);
-            double shifts=0;
-            if(std::isnan(meanBal) || std::isnan(simMeanBal)){
-              std::cout << "\n \033[1;31m ERROR: \033[0m\n NaN in binIndex" << binIndex << " in triggerBin " << iTriggerBin<< std::endl;
-              std::cout << "will skip this bin and try to continue" << std::endl;
-              continue;
-            }
-
-            if (method == Method::PtBal){
-              for(unsigned MJBn_i = 0;  MJBn_i<nuisances.MJB_NuisanceCollection.size(); ++MJBn_i){
-                shifts+= * (std::get<double*>(nuisances.MJB_NuisanceCollection.at(MJBn_i))) * (std::get<TF1*>(nuisances.MJB_NuisanceCollection.at(MJBn_i)))->Eval(ptLead);
-              }
-            }
-            else if (method == Method::MPF){
-              for(unsigned MPFn_i = 0;  MPFn_i<nuisances.MPF_NuisanceCollection.size(); ++MPFn_i){
-                shifts+= * (std::get<double*>(nuisances.MPF_NuisanceCollection.at(MPFn_i))) * (std::get<TF1*>(nuisances.MPF_NuisanceCollection.at(MPFn_i)))->Eval(ptLead);
-              }
-            }
-            //          std::cout << "ptLead " << ptLead << " meanBal " << meanBal << " shifts " << shifts  << " simMeanBal " << simMeanBal  << " totalunc2 " << triggerBin.totalUnc2[binIndex - 1] << " chi2 " << chi2 <<  std::endl;
-            
-            chi2 += std::pow(meanBal +shifts - simMeanBal, 2) / triggerBin.totalUnc2[binIndex - 1];
-
-            
->>>>>>> 6de70010
         }
     }
     
