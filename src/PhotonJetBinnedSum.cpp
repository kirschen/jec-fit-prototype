--- conflicted
+++ resolved
@@ -4,10 +4,7 @@
 #include <cmath>
 #include <memory>
 #include <sstream>
-<<<<<<< HEAD
-=======
 #include <TVectorD.h>
->>>>>>> 5b017be9
 
 #include <TFile.h>
 
